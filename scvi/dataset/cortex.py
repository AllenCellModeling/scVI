--- conflicted
+++ resolved
@@ -16,14 +16,9 @@
         self.labels_filename = 'labels_%s.npy' % type
         self.gene_names = 'genes_names.npy'
         self.download_and_preprocess()
-<<<<<<< HEAD
-        super(CortexDataset, self).__init__([np.load(self.save_path + self.data_filename)],
+        super(CortexDataset, self).__init__([sp_sparse.csr_matrix(np.load(self.save_path + self.data_filename))],
                                             [np.load(self.save_path + self.labels_filename)],
                                             np.load(self.save_path + self.gene_names))
-=======
-        super(CortexDataset, self).__init__([sp_sparse.csr_matrix(np.load(self.save_path + self.data_filename))],
-                                            [np.load(self.save_path + self.labels_filename)])
->>>>>>> 5ee8331c
 
     def download(self):
         url = "https://storage.googleapis.com/linnarsson-lab-www-blobs/blobs/cortex/expression_mRNA_17-Aug-2014.txt"
